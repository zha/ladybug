# coding=utf-8
"""Ladybug datetime."""
from __future__ import division

from datetime import datetime, date, time


class DateTime(datetime):
    """Create Ladybug Date time.

    Args:
        month: A value for month between 1-12 (Defualt: 1).
        day: A value for day between 1-31 (Defualt: 1).
        hour: A value for hour between 0-23 (Defualt: 0).
        minute: A value for month between 0-59 (Defualt: 0).
        leap_year: A boolean to indicate if datetime is for a leap year
            (Default: False).

    Properties:
        * month
        * day
        * hour
        * leap_year
        * doy
        * hoy
        * int_hoy
        * minute
        * moy
        * int_hoy
        * float_hour
        * tzinfo
        * year
    """

    __slots__ = ()

    def __new__(cls, month=1, day=1, hour=0, minute=0, leap_year=False):
        """Create Ladybug datetime.
        """
        year = 2016 if leap_year else 2017
        hour, minute = Time._calculate_hour_and_minute(hour + minute / 60.0)
        try:
            return datetime.__new__(cls, year, month, day, hour, minute)
        except ValueError as e:
            raise ValueError("{}:\n\t({}/{}@{}:{})(m/d@h:m)".format(
                e, month, day, hour, minute
            ))

    def __reduce_ex__(self, protocol):
<<<<<<< HEAD
=======
        """Call the __new__() constructor when the class instance is unpickled.

        This method is necessary for the pickle.loads() call to work.
        """
>>>>>>> f0db1acc
        return (type(self), (self.month, self.day, self.hour, self.minute))

    @classmethod
    def from_dict(cls, data):
        """Creat datetime from a dictionary.

        Args:
            data: A python dictionary in the following format

        .. code-block:: python

                {
                'month': 1  #A value for month between 1-12. (Defualt: 1)
                'day': 1  # A value for day between 1-31. (Defualt: 1)
                'hour': 0  # A value for hour between 0-23. (Defualt: 0)
                'minute': 0  # A value for month between 0-59. (Defualt: 0)
                }
        """
        month = data['month'] if 'month' in data else 1
        day = data['day'] if 'day' in data else 1
        hour = data['hour'] if 'hour' in data else 0
        minute = data['minute'] if 'minute' in data else 0
        leap_year = data['leap_year'] if 'leap_year' in data else False
        return cls(month, day, hour, minute, leap_year)

    @classmethod
    def from_hoy(cls, hoy, leap_year=False):
        """Create Ladybug Datetime from an hour of the year.

        Args:
            hoy: A float value 0 <= and < 8760
            leap_year: Boolean to note whether the Date Time is a part of a
                leap year. Default: False.
        """
        return cls.from_moy(round(hoy * 60), leap_year)

    @classmethod
    def from_moy(cls, moy, leap_year=False):
        """Create Ladybug Datetime from a minute of the year.

        Args:
            moy: An integer value 0 <= and < 525600
            leap_year: Boolean to note whether the Date Time is a part of a
                leap year. Default: False.
        """
        if not leap_year:
            num_of_minutes_until_month = (0, 44640, 84960, 129600, 172800, 217440,
                                          260640, 305280, 349920, 393120, 437760,
                                          480960, 525600)
        else:
            num_of_minutes_until_month = (0, 44640, 84960 + 1440, 129600 + 1440,
                                          172800 + 1440, 217440 + 1440, 260640 + 1440,
                                          305280 + 1440, 349920 + 1440, 393120 + 1440,
                                          437760 + 1440, 480960 + 1440, 525600 + 1440)
        # find month
        moy = int(moy)
        for month_count in range(12):
            if moy < num_of_minutes_until_month[month_count + 1]:
                month = month_count + 1
                break
        try:
            day = int((moy - num_of_minutes_until_month[month - 1]) / (60 * 24)) + 1
        except UnboundLocalError:
            raise ValueError(
                "moy must be positive and smaller than 525600. Invalid input %d" % (moy)
            )
        else:
            hour = int((moy / 60) % 24)
            minute = int(moy % 60)

            return cls(month, day, hour, minute, leap_year)

    @classmethod
    def from_date_time_string(cls, datetime_string, leap_year=False):
        """Create Ladybug DateTime from a DateTime string.

        Args:
            datetime_string: A text string representing a DateTime
                (ie. "21 Jun 12:00")
            leap_year: Boolean to note whether the Date Time is a part of a
                leap year. Default: False.

        Usage:

        .. code-block:: python

            dt = DateTime.from_date_time_string("31 Dec 12:00")
        """
        dt = datetime.strptime(datetime_string, '%d %b %H:%M')
        return cls(dt.month, dt.day, dt.hour, dt.minute, leap_year)

    @classmethod
    def from_array(cls, datetime_array):
        """Create Ladybug DateTime from am array of integers.

        Args:
            datetime_array: An array of 4 integers (and optional leap_year boolean)
                ordered as follows: (month, day, hour, minute, leap_year)
        """
        return cls(*datetime_array)

    @classmethod
    def from_date_and_time(cls, date, time):
        """Create Ladybug DateTime from a Date and a Time object.

        Args:
            date: A ladybug Date object.
            time: A ladybug Time object.
        """
        leap_year = True if date.year % 4 == 0 else False
        return cls(date.month, date.day, time.hour, time.minute, leap_year)

    @property
    def leap_year(self):
        """Boolean to note whether DateTime belongs to a leap year or not."""
        return self.year == 2016

    @property
    def doy(self):
        """Calculate day of the year for this date time."""
        return self.timetuple().tm_yday

    @property
    def hoy(self):
        """Calculate hour of the year for this date time."""
        return (self.doy - 1) * 24 + self.float_hour

    @property
    def moy(self):
        """Calculate minute of the year for this date time."""
        return self.int_hoy * 60 + self.minute  # minute of the year

    @property
    def float_hour(self):
        """Get hour and minute as a float value, e.g. 6.25 for 6:15."""
        return self.hour + self.minute / 60.0

    @property
    def int_hoy(self):
        """Calculate hour of the year for this date time as an integer.

        This output assumes the minute is 0.
        """
        return (self.doy - 1) * 24 + self.hour

    def date(self):
        """Get a Date object associated with this DateTime."""
        return Date(self.month, self.day, self.leap_year)

    def time(self):
        """Get a Time object associated with this DateTime."""
        return Time(self.hour, self.minute)

    def add_minute(self, minute):
        """Create a new DateTime after the minutes are added.

        Args:
            minute: An integer value for minutes.
        """
        _moy = self.moy + int(minute)
        return self.__class__.from_moy(_moy)

    def sub_minute(self, minute):
        """Create a new DateTime after the minutes are subtracted.

        Args:
            minute: An integer value for the number of minutes.
        """
        return self.add_minute(-minute)

    def add_hour(self, hour):
        """Create a new DateTime from this time + timedelta.

        Args:
            hour: A float value in hours (e.g. .5 = half an hour)
        """
        return self.add_minute(hour * 60)

    def sub_hour(self, hour):
        """Create a new DateTime from this time - timedelta.

        Args:
            hour: A float value in hours (e.g. .5 is half an hour and 2 is two hours).
        """
        return self.add_hour(-hour)

    def to_simple_string(self, separator="_"):
        """Return a simplified string."""
        return self.strftime('%d_%b_%H_%M').replace("_", separator)

    def to_array(self):
        """Return datetime as an array of values."""
        if not self.leap_year:
            return (self.month, self.day, self.hour, self.minute)
        return (self.month, self.day, self.hour, self.minute, 1)

    def to_dict(self):
        """Get datetime as a dictionary."""
        base = {
            'month': self.month,
            'day': self.day,
            'hour': self.hour,
            'minute': self.minute,
            'type': 'DateTime'
        }
        if self.leap_year:
            base['leap_year'] = True
        return base

    def __str__(self):
        """Return date time as a string."""
        return self.strftime('%d %b %H:%M')

    def ToString(self):
        """Overwrite .NET ToString."""
        return self.__str__()

    def __repr__(self):
        """Return date time as a string."""
        return self.__str__()


class Date(date):
    """Ladybug Date.

    Args:
        month: A value for month between 1-12. Defualt: 1.
        day: A value for day between 1-31. Defualt: 1.
        leap_year: A boolean to indicate if date is for a leap year. Default: False.

    Properties:
        * day
        * doy
        * leap_year
        * month
        * year
    """

    __slots__ = ()

    def __new__(cls, month=1, day=1, leap_year=False):
        """Create Ladybug Date.
        """
        year = 2016 if leap_year else 2017
        try:
            return date.__new__(cls, year, month, day)
        except ValueError as e:
            raise ValueError("{}:\n\t({}/{})(m/d)".format(e, month, day))

    def __reduce_ex__(self, protocol):
<<<<<<< HEAD
=======
        """Call the __new__() constructor when the class instance is unpickled.

        This method is necessary for the pickle.loads() call to work.
        """
>>>>>>> f0db1acc
        return (type(self), (self.month, self.day, self.leap_year))

    @classmethod
    def from_dict(cls, data):
        """Create date from a dictionary.

        Args:
            data: A python dictionary in the following format

        .. code-block:: python

                {
                'month': 1  # A value for month between 1-12. (Defualt: 1)
                'day': 1  # A value for day between 1-31. (Defualt: 1)
                }
        """
        month = data['month'] if 'month' in data else 1
        day = data['day'] if 'day' in data else 1
        leap_year = data['leap_year'] if 'leap_year' in data else False
        return cls(month, day, leap_year)

    @classmethod
    def from_doy(cls, doy, leap_year=False):
        """Create Ladybug Date from an day of the year.

        Args:
            doy: An int value 0 <= and < 366
        """
        if not leap_year:
            days_until_month = (0, 31, 59, 90, 120, 151, 181,
                                212, 243, 273, 304, 334, 365)
        else:
            days_until_month = (0, 31, 60, 91, 121, 152, 182,
                                213, 244, 274, 305, 335, 366)

        doy = int(doy)
        for month_count in range(12):  # find month
            if doy < days_until_month[month_count + 1]:
                month = month_count + 1
                break
        try:
            day = int(doy - days_until_month[month - 1])
            if day == 0:
                month -= 1
                day = int(doy - days_until_month[month - 1])
        except UnboundLocalError:
            raise ValueError(
                "doy must be positive and smaller than 366. Invalid input %d" % (doy)
            )
        return cls(month, day, leap_year)

    @classmethod
    def from_date_string(cls, date_string, leap_year=False):
        """Create Ladybug Date from a Date string.

        Usage:

        .. code-block:: python

            dt = Date.from_date_string("31 Dec")
        """
        dt = datetime.strptime(date_string, '%d %b')
        return cls(dt.month, dt.day, leap_year)

    @classmethod
    def from_array(cls, date_array):
        """Create Ladybug Date from am array of integers.

        Args:
            datetime_array: An array of 2 integers (and optional leap_year boolean)
                ordered as follows: (month, day, leap_year)
        """
        return cls(*date_array)

    @property
    def leap_year(self):
        """Boolean to note whether Date belongs to a leap year or not."""
        return self.year == 2016

    @property
    def doy(self):
        """Calculate day of the year for this date."""
        return self.timetuple().tm_yday

    def to_array(self):
        """Return date as an array of values."""
        if not self.leap_year:
            return (self.month, self.day)
        return (self.month, self.day, 1)

    def to_dict(self):
        """Get date as a dictionary."""
        base = {'month': self.month, 'day': self.day, 'type': 'Date'}
        if self.leap_year:
            base['leap_year'] = True
        return base

    def __str__(self):
        """Return date as a string."""
        return self.strftime('%d %b')

    def ToString(self):
        """Overwrite .NET ToString."""
        return self.__str__()

    def __repr__(self):
        """Return date as a string."""
        return self.__str__()


class Time(time):
    """Create Ladybug Time.

    Args:
        hour: A value for hour between 0-23 (Defualt: 0).
        minute: A value for month between 0-59 (Defualt: 0).

    Properties:
        * hour
        * minute
        * mod
        * second
        * tzinfo
    """

    __slots__ = ()

    def __new__(cls, hour=0, minute=0):
        """Create Ladybug Time.
        """
        hour, minute = cls._calculate_hour_and_minute(hour + minute / 60.0)
        try:
            return time.__new__(cls, hour, minute)
        except ValueError as e:
            raise ValueError("{}:\n\t({}:{})(h:m)".format(e, hour, minute))
    def __reduce_ex__(self, protocol):
        return (type(self), (self.hour, self.minute))

    def __reduce_ex__(self, protocol):
        """Call the __new__() constructor when the class instance is unpickled.

        This method is necessary for the pickle.loads() call to work.
        """
        return (type(self), (self.hour, self.minute))

    @classmethod
    def from_dict(cls, data):
        """Create time from a dictionary.

        Args:
            data: A python dictionary in the following format

        .. code-block:: python

                {
                'hour': 0  # A value for hour between 0-23. (Defualt: 0)
                'minute': 0  # A value for month between 0-59. (Defualt: 0)
                }
        """
        hour = data['hour'] if 'hour' in data else 0
        minute = data['minute'] if 'minute' in data else 0
        return cls(hour, minute)

    @classmethod
    def from_mod(cls, mod):
        """Create Ladybug Time from a minute of the day.

        Args:
            mod: An int value 0 <= and < 1440
        """
        hour, minute = cls._calculate_hour_and_minute(mod / 60.0)
        return cls(hour, minute)

    @classmethod
    def from_time_string(cls, time_string, leap_year=False):
        """Create Ladybug Time from a Time string.

        Usage:

        .. code-block:: python

            dt = Time.from_time_string("12:00")
        """
        dt = datetime.strptime(time_string, '%H:%M')
        return cls(dt.hour, dt.minute)

    @classmethod
    def from_array(cls, time_array):
        """Create Ladybug Time from am array of integers.

        Args:
            datetime_array: An array of 2 integers ordered as follows: (hour, minute)
        """
        return cls(*time_array)

    @property
    def mod(self):
        """Calculate minute of the day for this time."""
        return self.hour * 60 + self.minute

    @property
    def float_hour(self):
        """Get hour and minute as a float value, e.g. 6.25 for 6:15."""
        return self.hour + self.minute / 60.0

    def to_array(self):
        """Return time as an array of values."""
        return (self.hour, self.minute)

    def to_dict(self):
        """Get time as a dictionary."""
        return {'hour': self.hour, 'minute': self.minute, 'type': 'Time'}

    @staticmethod
    def _calculate_hour_and_minute(float_hour):
        """Calculate hour and minutes as integers from a float hour."""
        hour = int(float_hour)
        minute = int(round((float_hour - hour) * 60))
        if minute == 60:
            return hour + 1, 0
        else:
            return hour, minute

    def __str__(self):
        """Return time as a string."""
        return self.strftime('%H:%M')

    def ToString(self):
        """Overwrite .NET ToString."""
        return self.__str__()

    def __repr__(self):
        """Return time as a string."""
        return self.__str__()<|MERGE_RESOLUTION|>--- conflicted
+++ resolved
@@ -47,13 +47,11 @@
             ))
 
     def __reduce_ex__(self, protocol):
-<<<<<<< HEAD
-=======
+
         """Call the __new__() constructor when the class instance is unpickled.
 
         This method is necessary for the pickle.loads() call to work.
         """
->>>>>>> f0db1acc
         return (type(self), (self.month, self.day, self.hour, self.minute))
 
     @classmethod
@@ -304,13 +302,12 @@
             raise ValueError("{}:\n\t({}/{})(m/d)".format(e, month, day))
 
     def __reduce_ex__(self, protocol):
-<<<<<<< HEAD
-=======
+
         """Call the __new__() constructor when the class instance is unpickled.
 
         This method is necessary for the pickle.loads() call to work.
         """
->>>>>>> f0db1acc
+
         return (type(self), (self.month, self.day, self.leap_year))
 
     @classmethod
