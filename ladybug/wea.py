# coding=utf-8
"""Wea weather file."""
from .epw import EPW
from .stat import STAT
from .location import Location
from .dt import DateTime
from .header import Header
from .datacollection import DataCollection
from .datatype import DataPoint
from .analysisperiod import AnalysisPeriod
from .sunpath import Sunpath
from .euclid import Vector3
from .futil import write_to_file

from .skymodel import ashrae_revised_clear_sky
from .skymodel import ashrae_clear_sky
from .skymodel import zhang_huang_solar_model

import math
import os

try:
    from itertools import izip as zip
    readmode = 'rb'
    writemode = 'wb'
except ImportError:
    # python 3
    xrange = range
    readmode = 'r'
    writemode = 'w'
    xrange = range


class Wea(object):
    """An annual WEA object containing solar radiation.

    Attributes:
        location: Ladybug location object.
        direct_normal_radiation: An annual DataCollection of direct normal radiation
            values.
        diffuse_horizontal_radiation: An annual DataCollection of diffuse horizontal
            radiation values for every hourly timestep of the year.
        timestep: An optional integer to set the number of time steps per hour.
            Default is 1 for one value per hour.
        is_leap_year: A boolean to indicate if values are representing a leap year.
            Default is False.
    """

    def __init__(self, location, direct_normal_radiation,
                 diffuse_horizontal_radiation, timestep=1, is_leap_year=False):
        """Create a wea object."""
        timestep = timestep or 1
        self._timestep = timestep
        self._is_leap_year = is_leap_year
        assert isinstance(timestep, int), 'timestep must be an' \
            ' integer. Got {}'.format(type(timestep))

        self.location = location
        self.direct_normal_radiation = direct_normal_radiation
        self.diffuse_horizontal_radiation = diffuse_horizontal_radiation

    @classmethod
    def from_values(cls, location, direct_normal_radiation,
                    diffuse_horizontal_radiation, timestep=1, is_leap_year=False):
        """Create wea from a list of radiation values.

        This method converts input lists to DataCollection.
        """
        err_message = 'For timestep %d, %d number of data for %s is expected. ' \
            '%d is provided.'
        if len(direct_normal_radiation) % cls.hour_count(is_leap_year) == 0:
            # add extra information to err_message
            err_message = err_message + ' Did you forget to set the timestep to %d?' \
                % (len(direct_normal_radiation) / cls.hour_count(is_leap_year))

        assert len(direct_normal_radiation) / timestep == cls.hour_count(is_leap_year), \
            err_message % (timestep, timestep * cls.hour_count(is_leap_year),
                           'direct normal radiation', len(direct_normal_radiation))

        assert len(diffuse_horizontal_radiation) / timestep == \
            cls.hour_count(is_leap_year), \
            err_message % (timestep, timestep * cls.hour_count(is_leap_year),
                           'diffuse_horizontal_radiation', len(direct_normal_radiation))

        dnr, dhr = cls._get_empty_data_collections(location, timestep, is_leap_year)
        dts = cls._get_datetimes(timestep, is_leap_year)
        for dir_norm, diff_horiz, dt in zip(direct_normal_radiation,
                                            diffuse_horizontal_radiation, dts):
            dnr.append(DataPoint(dir_norm, dt, 'SI', 'Direct Normal Radiation'))
            dhr.append(DataPoint(diff_horiz, dt, 'SI', 'Diffuse Horizontal Radiation'))
        return cls(location, dnr, dhr, timestep, is_leap_year)

    @classmethod
    def from_json(cls, data):
        """ Create Wea from json file
            {
            "location": {} , // ladybug location schema
            "direct_normal_radiation": [], // List of hourly direct normal
                radiation data points
            "diffuse_horizontal_radiation": [], // List of hourly diffuse
                horizontal radiation data points
            "timestep": float //timestep between measurements, default is 1
            }
        """
        required_keys = ('location', 'direct_normal_radiation',
                         'diffuse_horizontal_radiation')
        optional_keys = ('timestep', 'is_leap_year')

        for key in required_keys:
            assert key in data, 'Required key "{}" is missing!'.format(key)

        for key in optional_keys:
            if key not in data:
                data[key] = None

        location = Location.from_json(data['location'])
        direct_normal_radiation = \
            DataCollection.from_json(data['direct_normal_radiation'])
        diffuse_horizontal_radiation = \
            DataCollection.from_json(data['diffuse_horizontal_radiation'])
        timestep = data['timestep']
        is_leap_year = data['is_leap_year']

        return cls(location, direct_normal_radiation,
                   diffuse_horizontal_radiation, timestep, is_leap_year)

    # TOD(mostapha): If decided that this is a good idea, also parse datetime from wea
    # file. It is currently auto-generated based on timestep to ensure it will be
    # consistent with other studies.
    @classmethod
    def from_file(cls, weafile, timestep=1, is_leap_year=False):
        """Create wea object from a wea file.

        Args:
            weafile:Full path to wea file.
            timestep: An optional integer to set the number of time steps per hour.
                Default is 1 for one value per hour. If the wea file has a time step
                smaller than an hour adjust this input accordingly.
        """
        assert os.path.isfile(weafile), 'Failed to find {}'.format(weafile)
        location = Location()
        with open(weafile, readmode) as weaf:
            first_line = weaf.readline()
            assert first_line.startswith('place'), \
                'Failed to find place in header. ' \
                '{} is not a valid wea file.'.format(weafile)
            location.city = ' '.join(first_line.split()[1:])
            # parse header
            location.latitude = float(weaf.readline().split()[-1])
            location.longitude = -float(weaf.readline().split()[-1])
            location.time_zone = -int(weaf.readline().split()[-1]) / 15
            location.elevation = float(weaf.readline().split()[-1])
            weaf.readline()  # pass line for weather data units

            # parse radiation values
            direct_normal_radiation = []
            diffuse_horizontal_radiation = []
            for line in weaf:
                dirn, difh = [int(v) for v in line.split()[-2:]]
                direct_normal_radiation.append(dirn)
                diffuse_horizontal_radiation.append(difh)

        return cls.from_values(location, direct_normal_radiation,
                               diffuse_horizontal_radiation, timestep, is_leap_year)

    @classmethod
    def from_epw_file(cls, epwfile, timestep=1):
        """Create a wea object using the solar radiation values in an epw file.

        Args:
            epwfile: Full path to epw weather file.
            timestep: An optional integer to set the number of time steps per hour.
                Default is 1 for one value per hour. Note that this input
                will only do a linear interpolation over the data in the EPW
                file.  While such linear interpolations are suitable for most
                thermal simulations, where thermal lag "smooths over" the effect
                of momentary increases in solar energy, it is not recommended
                for daylight simulations, where momentary increases in solar
                energy can mean the difference between glare and visual comfort.
        """
        epw = EPW(epwfile)
        direct_normal = epw.direct_normal_radiation
        diffuse_horizontal = epw.diffuse_horizontal_radiation
        if timestep != 1:
            print ("Note: timesteps greater than 1 on epw-generated Wea's \n" +
                   "are suitable for thermal models but are not recommended \n" +
                   "for daylight models.")
            # interpolate the data
            direct_norm_values = direct_normal.interpolate_data(timestep, True)
            diffuse_horiz_values = diffuse_horizontal.interpolate_data(timestep, True)
            # build empty dta collections
            direct_normal, diffuse_horizontal = \
                cls._get_empty_data_collections(epw.location, timestep, False)
            # add correct values to the emply data collection
            for e_beam, e_diff in zip(direct_norm_values, diffuse_horiz_values):
                direct_normal.append(e_beam)
                diffuse_horizontal.append(e_diff)
        else:
            # add half an hour to datetime to put sun in the middle of the hour
            for dnr in direct_normal:
                dnr.datetime = dnr.datetime.add_minute(30)
            for dhr in diffuse_horizontal:
                dhr.datetime = dhr.datetime.add_minute(30)

        # epw file is always for 8760 hours
        is_leap_year = False
        return cls(epw.location, direct_normal, diffuse_horizontal,
                   timestep, is_leap_year)

    @classmethod
    def from_stat_file(cls, statfile, timestep=1, is_leap_year=False):
        """Create an ASHRAE Revised Clear Sky wea object from the monthly sky
        optical depths in a .stat file.

        Args:
            statfile: Full path to the .stat file.
            timestep: An optional integer to set the number of time steps per
                hour. Default is 1 for one value per hour.
            is_leap_year: A boolean to indicate if values are representing a leap year.
                Default is False.
        """
        stat = STAT(statfile)

        # check to be sure the stat file does not have missing tau values
        def check_missing(opt_data, data_name):
            if opt_data is []:
                raise ValueError('Stat file contains no optical data.')
            for i, x in enumerate(opt_data):
                if x is None:
                    raise ValueError(
                        'Missing optical depth data for {} at month {}'.format(
                            data_name, i)
                    )
        check_missing(stat.monthly_tau_beam, 'monthly_tau_beam')
        check_missing(stat.monthly_tau_diffuse, 'monthly_tau_diffuse')

        return cls.from_ashrae_revised_clear_sky(stat.location, stat.monthly_tau_beam,
                                                 stat.monthly_tau_diffuse, timestep,
                                                 is_leap_year)

    @classmethod
    def from_ashrae_revised_clear_sky(cls, location, monthly_tau_beam,
                                      monthly_tau_diffuse, timestep=1,
                                      is_leap_year=False):
        """Create a wea object representing an ASHRAE Revised Clear Sky ("Tau Model")

        ASHRAE Revised Clear Skies are intended to determine peak solar load
        and sizing parmeters for HVAC systems.  The revised clear sky is
        currently the default recommended sky model used to autosize HVAC
        systems in EnergyPlus. For more information on the ASHRAE Revised Clear
        Sky model, see the EnergyPlus Engineering Reference:
        https://bigladdersoftware.com/epx/docs/8-9/engineering-reference/climate-calculations.html

        Args:
            location: Ladybug location object.
            monthly_tau_beam: A list of 12 float values indicating the beam
                optical depth of the sky at each month of the year.
            monthly_tau_diffuse: A list of 12 float values indicating the
                diffuse optical depth of the sky at each month of the year.
            timestep: An optional integer to set the number of time steps per
                hour. Default is 1 for one value per hour.
            is_leap_year: A boolean to indicate if values are representing a leap year.
                Default is False.
        """
        # build empty dta collections
        direct_norm_rad, diffuse_horiz_rad = \
            cls._get_empty_data_collections(location, timestep, is_leap_year)

        # create sunpath and get altitude at every timestep of the year
        sp = Sunpath.from_location(location)
        sp.is_leap_year = is_leap_year
        altitudes = [[] for i in range(12)]
        dates = cls._get_datetimes(timestep, is_leap_year)
        for t_date in dates:
            sun = sp.calculate_sun_from_date_time(t_date)
            altitudes[sun.datetime.month - 1].append(sun.altitude)

        # run all of the months through the ashrae_revised_clear_sky model
        i_dt = 0
        for i_mon, alt_list in enumerate(altitudes):
            dir_norm_rad, dif_horiz_rad = ashrae_revised_clear_sky(
                alt_list, monthly_tau_beam[i_mon], monthly_tau_diffuse[i_mon])
            for e_beam, e_diff in zip(dir_norm_rad, dif_horiz_rad):
                direct_norm_rad.append(DataPoint(
                    e_beam / timestep, dates[i_dt],
                    'SI', 'Direct Normal Radiation'))
                diffuse_horiz_rad.append(DataPoint(
                    e_diff / timestep, dates[i_dt],
                    'SI', 'Diffuse Horizontal Radiation'))
                i_dt += 1

        return cls(location, direct_norm_rad, diffuse_horiz_rad, timestep, is_leap_year)

    @classmethod
    def from_ashrae_clear_sky(cls, location, sky_clearness=1, timestep=1,
                              is_leap_year=False):
        """Create a wea object representing an original ASHRAE Clear Sky.

        The original ASHRAE Clear Sky is intended to determine peak solar load
        and sizing parmeters for HVAC systems.  It is not the sky model
        currently recommended by ASHRAE since it usually overestimates the
        amount of solar radiation in comparison to the newer ASHRAE Revised
        Clear Sky ("Tau Model"). However, the original model here is still
        useful for cases where monthly optical depth values are not known. For
        more information on the ASHRAE Clear Sky model, see the EnergyPlus
        Engineering Reference:
        https://bigladdersoftware.com/epx/docs/8-9/engineering-reference/climate-calculations.html

        Args:
            location: Ladybug location object.
            sky_clearness: A factor that will be multiplied by the output of
                the model. This is to help account for locations where clear,
                dry skies predominate (e.g., at high elevations) or,
                conversely, where hazy and humid conditions are frequent. See
                Threlkeld and Jordan (1958) for recommended values. Typical
                values range from 0.95 to 1.05 and are usually never more
                than 1.2. Default is set to 1.0.
            timestep: An optional integer to set the number of time steps per
                hour. Default is 1 for one value per hour.
            is_leap_year: A boolean to indicate if values are representing a leap year.
                Default is False.
        """
        # build empty dta collections
        direct_norm_rad, diffuse_horiz_rad = \
            cls._get_empty_data_collections(location, timestep, is_leap_year)

        # create sunpath and get altitude at every timestep of the year
        sp = Sunpath.from_location(location)
        sp.is_leap_year = is_leap_year
        altitudes = [[] for i in range(12)]
        dates = cls._get_datetimes(timestep, is_leap_year)
        for t_date in dates:
            sun = sp.calculate_sun_from_date_time(t_date)
            altitudes[sun.datetime.month - 1].append(sun.altitude)

        # compute hourly direct normal and diffuse horizontal radiation
        i_dt = 0
        for i_mon, alt_list in enumerate(altitudes):
            dir_norm_rad, dif_horiz_rad = ashrae_clear_sky(
                alt_list, i_mon + 1, sky_clearness)
            for e_beam, e_diff in zip(dir_norm_rad, dif_horiz_rad):
                direct_norm_rad.append(DataPoint(
                    e_beam / timestep, dates[i_dt],
                    'SI', 'Direct Normal Radiation'))
                diffuse_horiz_rad.append(DataPoint(
                    e_diff / timestep, dates[i_dt],
                    'SI', 'Diffuse Horizontal Radiation'))
                i_dt += 1

        return cls(location, direct_norm_rad, diffuse_horiz_rad, timestep, is_leap_year)

    @classmethod
    def from_zhang_huang_solar_model(cls, location, cloud_cover,
                                     relative_humidity, dry_bulb_temperature,
                                     wind_speed, timestep=1, is_leap_year=False):
        """Create a wea object from climate data using the Zhang-Huang model.

        The Zhang-Huang solar model was developed to estimate solar
        radiation for weather stations that lack such values, which are
        typically colleted with a pyranometer. Using total cloud cover,
        dry-bulb temperature, relative humidity, and wind speed as
        inputs the Zhang-Huang estimates global horizontal radiation
        by means of a regression model across these variables.
        For more information on the Zhang-Huang model, see the
        EnergyPlus Engineering Reference:
        https://bigladdersoftware.com/epx/docs/8-7/engineering-reference/climate-calculations.html#zhang-huang-solar-model

        Args:
            location: Ladybug location object.
            cloud_cover: A list of annual float values between 0 and 1
                that represent the fraction of the sky dome covered
                in clouds (0 = clear; 1 = completely overcast)
            relative_humidity: A list of annual float values between
                0 and 100 that represent the relative humidity in percent.
            dry_bulb_temperature: A list of annual float values that
                represent the dry bulb temperature in degrees Celcius.
            wind_speed: A list of annual float values that
                represent the wind speed in meters per second.
            timestep: An optional integer to set the number of time steps per
                hour. Default is 1 for one value per hour.
            is_leap_year: A boolean to indicate if values are representing a leap year.
                Default is False.
        """
        # check input data
        assert len(cloud_cover) == len(relative_humidity) == \
            len(dry_bulb_temperature) == len(wind_speed), \
            'lengths of input climate data must match.'
        assert len(cloud_cover) / timestep == cls.hour_count(is_leap_year), \
            'input climate data must be annual.'
        assert isinstance(timestep, int), 'timestep must be an' \
            ' integer. Got {}'.format(type(timestep))

        # initiate sunpath based on location
        sp = Sunpath.from_location(location)
        sp.is_leap_year = is_leap_year

        # calculate zhang-huang radiation
        direct_norm_rad, diffuse_horiz_rad = \
            cls._get_empty_data_collections(location, timestep, is_leap_year)

        for count, t_date in enumerate(cls._get_datetimes(timestep, is_leap_year)):
            # calculate sun altitude
            sun = sp.calculate_sun_from_date_time(t_date)
            alt = sun.altitude

            dir_ir, diff_ir = zhang_huang_solar_model(
                alt, cloud_cover[count],
                relative_humidity[count],
                dry_bulb_temperature[count],
                dry_bulb_temperature[count - (3 * timestep)],
                wind_speed[count])

            direct_norm_rad.append(DataPoint(
                dir_ir, t_date, 'SI', 'Direct Normal Radiation'))
            diffuse_horiz_rad.append(DataPoint(
                diff_ir, t_date, 'SI', 'Diffuse Horizontal Radiation'))

        return cls(location, direct_norm_rad, diffuse_horiz_rad, timestep, is_leap_year)

    @property
    def isWea(self):
        """Return True."""
        return True

    @property
    def hoys(self):
        """Hours of the year in wea file."""
        return tuple(data.datetime.hoy for data in self.direct_normal_radiation)

    @property
    def datetimes(self):
        """Datetimes in wea file."""
        return tuple(data.datetime for data in self.direct_normal_radiation)

    @property
    def timestep(self):
        """Return the timestep."""
        return self._timestep

    @property
    def direct_normal_radiation(self):
        """Get or set the direct normal radiation."""
        return self._direct_normal_radiation

    @direct_normal_radiation.setter
    def direct_normal_radiation(self, data):
<<<<<<< HEAD
        assert isinstance(data, DataCollection), 'direct_normal_radiation data' \
            ' must be a data collection. Got {}'.format(type(data))
        assert len(data) / self.timestep == self.day_count(self.is_leap_year), \
=======
        assert len(data) / self.timestep == self.hour_count(self.is_leap_year), \
>>>>>>> fe029fe9
            'direct_normal_radiation data must be annual.'
        self._direct_normal_radiation = data

    @property
    def diffuse_horizontal_radiation(self):
        """Get or set the diffuse horizontal radiation."""
        return self._diffuse_horizontal_radiation

    @diffuse_horizontal_radiation.setter
    def diffuse_horizontal_radiation(self, data):
<<<<<<< HEAD
        assert isinstance(data, DataCollection), 'diffuse_horizontal_radiation data' \
            ' must be a data collection. Got {}'.format(type(data))
        assert len(data) / self.timestep == self.day_count(self.is_leap_year), \
=======
        assert len(data) / self.timestep == self.hour_count(self.is_leap_year), \
>>>>>>> fe029fe9
            'diffuse_horizontal_radiation data must be annual.'
        self._diffuse_horizontal_radiation = data

    @property
    def global_horizontal_radiation(self):
        """Returns the global horizontal radiation at each timestep."""
        analysis_period = AnalysisPeriod(timestep=self.timestep,
                                         is_leap_year=self.is_leap_year)
        header_ghr = Header(location=self.location,
                            analysis_period=analysis_period,
                            data_type='Global Horizontal Radiation',
                            unit='Wh/m2')
        global_horizontal_rad = DataCollection(header=header_ghr)
        is_leap_year = self.is_leap_year
        sp = Sunpath.from_location(self.location)
        sp.is_leap_year = is_leap_year
        for dnr, dhr in zip(self.direct_normal_radiation,
                            self.diffuse_horizontal_radiation):
            sun = sp.calculate_sun_from_date_time(dnr.datetime)
            glob_h = dhr + dnr * math.sin(math.radians(sun.altitude))
            global_horizontal_rad.append(
                DataPoint(glob_h, dnr.datetime, 'SI', 'Global Horizontal Radiation'))
        return global_horizontal_rad

    @property
    def direct_horizontal_radiation(self):
        """Returns the direct radiation on a horizontal surface at each timestep.

        Note that this is different from the direct_normal_radiation needed
        to construct a Wea, which is NORMAL and not HORIZONTAL."""
        analysis_period = AnalysisPeriod(timestep=self.timestep,
                                         is_leap_year=self.is_leap_year)
        header_dhr = Header(location=self.location,
                            analysis_period=analysis_period,
                            data_type='Direct Horizontal Radiation',
                            unit='Wh/m2')
        direct_horizontal_rad = DataCollection(header=header_dhr)
        is_leap_year = self.is_leap_year
        sp = Sunpath.from_location(self.location)
        sp.is_leap_year = is_leap_year
        for dnr in self.direct_normal_radiation:
            sun = sp.calculate_sun_from_date_time(dnr.datetime)
            dir_h = dnr * math.sin(math.radians(sun.altitude))
            direct_horizontal_rad.append(
                DataPoint(dir_h, dnr.datetime, 'SI', 'Direct Horizontal Radiation'))
        return direct_horizontal_rad

    @property
    def is_leap_year(self):
        """Return the timestep."""
        return self._is_leap_year

    @staticmethod
    def hour_count(is_leap_year):
        """Number of hours in this Wea file.

        Keep in mind that wea file is an annual file but this value will be different
        for a leap year
        """
        return 8760 + 24 if is_leap_year else 8760

    @staticmethod
    def _get_datetimes(timestep, is_leap_year):
        """List of datetimes based on timestep.

        This method should only be used for classmethods. For datetimes use datetiems or
        hoys methods.
        """
        hour_count = 8760 + 24 if is_leap_year else 8760
        adjust_time = 30 if timestep == 1 else 0
        return tuple(
            DateTime.from_moy(60.0 * count / timestep + adjust_time, is_leap_year)
            for count in xrange(hour_count * timestep)
        )

    @staticmethod
    def _get_empty_data_collections(location, timestep, is_leap_year):
        """Return two empty data collection.

        Direct Normal Radiation, Diffuse Horizontal Radiation
        """
        analysis_period = AnalysisPeriod(timestep=timestep, is_leap_year=is_leap_year)
        header_dnr = Header(location=location,
                            analysis_period=analysis_period,
                            data_type='Direct Normal Radiation',
                            unit='Wh/m2')
        direct_norm_rad = DataCollection(header=header_dnr)
        header_dhr = Header(location=location,
                            analysis_period=analysis_period,
                            data_type='Diffuse Horizontal Radiation',
                            unit='Wh/m2')
        diffuse_horiz_rad = DataCollection(header=header_dhr)

        return direct_norm_rad, diffuse_horiz_rad

    def get_radiation_values(self, month, day, hour):
        """Get direct and diffuse radiation values for a point in time."""
        dt = DateTime(month, day, hour, leap_year=self.is_leap_year)
        count = int(dt.hoy * self.timestep)
        return self.direct_normal_radiation[count], \
            self.diffuse_horizontal_radiation[count]

    def get_radiation_values_for_hoy(self, hoy):
        """Get direct and diffuse radiation values for an hoy."""
        count = int(hoy * self.timestep)
        return self.direct_normal_radiation[count], \
            self.diffuse_horizontal_radiation[count]

    def directional_radiation(self, altitude=90, azimuth=180,
                              ground_reflectance=0.2, isotrophic=True):
        """Returns the radiation components facing a given altitude and azimuth.

        This method computes unobstructed solar flux facing a given
        altitude and azimuth. The default is set to return the golbal horizontal
        radiation, assuming an altitude facing straight up (90 degrees).

        Args:
            altitude: A number between -90 and 90 that represents the
                altitude at which radiation is being evaluated in degrees.
            azimuth: A number between 0 and 360 that represents the
                azimuth at wich radiation is being evaluated in degrees.
            ground_reflectance: A number between 0 and 1 that represents the
                reflectance of the ground. Default is set to 0.2.
            isotrophic: A boolean value that sets whether an istotrophic sky is
                used (as opposed to an anisotrophic sky). An isotrophic sky
                assummes an even distribution of diffuse radiation across the
                sky while an anisotrophic sky places more diffuse radiation
                near the solar disc. Default is set to True for isotrophic

        Returns:
            total_radiation: A list of total solar radiation at each timestep.
            direct_radiation: A list of direct solar radiation at each timestep.
            diffuse_radiation: A list of diffuse sky solar radiation
                at each timestep.
            reflected_radiation: A list of ground reflected solar radiation
                at each timestep.
        """
        # function to convert polar coordinates to xyz.
        def pol2cart(phi, theta):
            mult = math.cos(theta)
            x = math.sin(phi) * mult
            y = math.cos(phi) * mult
            z = math.sin(theta)
            return Vector3(x, y, z)

        # convert the altitude and azimuth to a normal vector
        normal = pol2cart(math.radians(azimuth), math.radians(altitude))

        # create sunpath and get altitude at every timestep of the year
        direct_radiation = []
        diffuse_radiation = []
        reflected_radiation = []
        total_radiation = []
        sp = Sunpath.from_location(self.location)
        sp.is_leap_year = self.is_leap_year
        for dnr, dhr in zip(self.direct_normal_radiation,
                            self.diffuse_horizontal_radiation):
            dt = dnr.datetime
            sun = sp.calculate_sun_from_date_time(dt)
            sun_vec = pol2cart(math.radians(sun.azimuth),
                               math.radians(sun.altitude))
            vec_angle = sun_vec.angle(normal)

            # direct radiation on surface
            srf_dir = 0
            if sun.altitude > 0 and vec_angle < math.pi / 2:
                srf_dir = dnr * math.cos(vec_angle)

            # diffuse radiation on surface
            if isotrophic is True:
                srf_dif = dhr * ((math.sin(math.radians(altitude)) / 2) + 0.5)
            else:
                y = max(0.45, 0.55 + (0.437 * math.cos(vec_angle)) + 0.313 *
                        math.cos(vec_angle) * 0.313 * math.cos(vec_angle))
                srf_dif = self.dhr * (y * (
                    math.sin(math.radians(abs(90 - altitude)))) +
                    math.cos(math.radians(abs(90 - altitude))))

            # reflected radiation on surface.
            e_glob = dhr + dnr * math.cos(math.radians(90 - sun.altitude))
            srf_ref = e_glob * ground_reflectance * (0.5 - (math.sin(
                math.radians(altitude)) / 2))

            # add it all together
            direct_radiation.append(
                DataPoint(srf_dir, dt, 'SI', 'Radiation'))
            diffuse_radiation.append(
                DataPoint(srf_dif, dt, 'SI', 'Radiation'))
            reflected_radiation.append(
                DataPoint(srf_ref, dt, 'SI', 'Radiation'))
            total_radiation.append(
                DataPoint(srf_dir + srf_dif + srf_ref, dt, 'SI', 'Radiation'))

        return total_radiation, direct_radiation, \
            diffuse_radiation, reflected_radiation

    @property
    def header(self):
        """Wea header."""
        return "place %s\n" % self.location.city + \
            "latitude %.2f\n" % self.location.latitude + \
            "longitude %.2f\n" % -self.location.longitude + \
            "time_zone %d\n" % (-self.location.time_zone * 15) + \
            "site_elevation %.1f\n" % self.location.elevation + \
            "weather_data_file_units 1\n"

    def to_json(self):
        """Write Wea to json file
            {
            "location": {} , // ladybug location schema
            "direct_normal_radiation": (), // Tuple of hourly direct normal
                radiation
            "diffuse_horizontal_radiation": (), // Tuple of hourly diffuse
                horizontal radiation
            "timestep": float //timestep between measurements, default is 1
            }
        """
        return {
            'location': self.location.to_json(),
            'direct_normal_radiation':
                self.direct_normal_radiation.to_json(),
            'diffuse_horizontal_radiation':
                self.diffuse_horizontal_radiation.to_json(),
            'timestep': self.timestep,
            'is_leap_year': self.is_leap_year
        }

    def write(self, file_path, hoys=None, write_hours=False):
        """Write the wea file.

        WEA carries radiation values from epw and is what gendaymtx uses to
        generate the sky.
        """
        if not file_path.lower().endswith('.wea'):
            file_path += '.wea'

        # generate hoys in wea file based on timestep
        full_wea = False
        if not hoys:
            hoys = self.hoys
            full_wea = True

<<<<<<< HEAD
        # write header
        lines = [self.header]
        if full_wea:
            # there is no input user for hoys, write it for all the hours
            # write values
            for dir_rad, dif_rad in zip(self.direct_normal_radiation,
                                        self.diffuse_horizontal_radiation):
                dt = dir_rad.datetime
                line = "%d %d %.3f %d %d\n" \
                    % (dt.month, dt.day, dt.float_hour, dir_rad, dif_rad)
                lines.append(line)
        else:
            # output wea based on user request
            for hoy in hoys:
                try:
                    dir_rad, dif_rad = self.get_radiation_values_for_hoy(hoy)
                except IndexError:
                    print('Warn: Wea data for {} is not available!'.format(dt))
                    continue

                dt = dir_rad.datetime
                line = "%d %d %.3f %d %d\n" \
                    % (dt.month, dt.day, dt.float_hour, dir_rad, dif_rad)

                lines.append(line)
        file_data = ''.join(lines)
        write_to_file(file_path, file_data, True)

        if write_hours:
            hrs_file_path = file_path[:-4] + '.hrs'
            hrs_data = ','.join(str(h) for h in hoys) + '\n'
            write_to_file(hrs_file_path, hrs_data, True)
=======
        with open(file_path, writemode) as wea_file:
            # write header
            wea_file.write(self.header)
            if full_wea:
                # there is no input user for hoys, write it for all the hours
                # write values
                for dir_rad, dif_rad in zip(self.direct_normal_radiation,
                                            self.diffuse_horizontal_radiation):
                    dt = dir_rad.datetime
                    line = "%d %d %.3f %d %d\n" \
                        % (dt.month, dt.day, dt.float_hour, dir_rad, dif_rad)
                    wea_file.write(line)
            else:
                # output wea based on user request
                for hoy in hoys:
                    try:
                        dir_rad, dif_rad = self.get_radiation_values_for_hoy(hoy)
                    except IndexError:
                        print('Warn: Wea data for {} is not available!'.format(dt))
                        continue

                    dt = dir_rad.datetime
                    line = "%d %d %.3f %d %d\n" \
                        % (dt.month, dt.day, dt.float_hour, dir_rad, dif_rad)

                    wea_file.write(line)

        if write_hours:
            with open(file_path[:-4] + '.hrs', writemode) as outf:
                outf.write(','.join(str(h) for h in hoys) + '\n')
>>>>>>> fe029fe9

        return file_path

    def ToString(self):
        """Overwrite .NET ToString."""
        return self.__repr__()

    def __repr__(self):
        """epw file representation."""
        return "WEA [%s]" % self.location.city<|MERGE_RESOLUTION|>--- conflicted
+++ resolved
@@ -444,13 +444,9 @@
 
     @direct_normal_radiation.setter
     def direct_normal_radiation(self, data):
-<<<<<<< HEAD
         assert isinstance(data, DataCollection), 'direct_normal_radiation data' \
             ' must be a data collection. Got {}'.format(type(data))
         assert len(data) / self.timestep == self.day_count(self.is_leap_year), \
-=======
-        assert len(data) / self.timestep == self.hour_count(self.is_leap_year), \
->>>>>>> fe029fe9
             'direct_normal_radiation data must be annual.'
         self._direct_normal_radiation = data
 
@@ -461,13 +457,9 @@
 
     @diffuse_horizontal_radiation.setter
     def diffuse_horizontal_radiation(self, data):
-<<<<<<< HEAD
         assert isinstance(data, DataCollection), 'diffuse_horizontal_radiation data' \
             ' must be a data collection. Got {}'.format(type(data))
         assert len(data) / self.timestep == self.day_count(self.is_leap_year), \
-=======
-        assert len(data) / self.timestep == self.hour_count(self.is_leap_year), \
->>>>>>> fe029fe9
             'diffuse_horizontal_radiation data must be annual.'
         self._diffuse_horizontal_radiation = data
 
@@ -710,7 +702,6 @@
             hoys = self.hoys
             full_wea = True
 
-<<<<<<< HEAD
         # write header
         lines = [self.header]
         if full_wea:
@@ -743,38 +734,6 @@
             hrs_file_path = file_path[:-4] + '.hrs'
             hrs_data = ','.join(str(h) for h in hoys) + '\n'
             write_to_file(hrs_file_path, hrs_data, True)
-=======
-        with open(file_path, writemode) as wea_file:
-            # write header
-            wea_file.write(self.header)
-            if full_wea:
-                # there is no input user for hoys, write it for all the hours
-                # write values
-                for dir_rad, dif_rad in zip(self.direct_normal_radiation,
-                                            self.diffuse_horizontal_radiation):
-                    dt = dir_rad.datetime
-                    line = "%d %d %.3f %d %d\n" \
-                        % (dt.month, dt.day, dt.float_hour, dir_rad, dif_rad)
-                    wea_file.write(line)
-            else:
-                # output wea based on user request
-                for hoy in hoys:
-                    try:
-                        dir_rad, dif_rad = self.get_radiation_values_for_hoy(hoy)
-                    except IndexError:
-                        print('Warn: Wea data for {} is not available!'.format(dt))
-                        continue
-
-                    dt = dir_rad.datetime
-                    line = "%d %d %.3f %d %d\n" \
-                        % (dt.month, dt.day, dt.float_hour, dir_rad, dif_rad)
-
-                    wea_file.write(line)
-
-        if write_hours:
-            with open(file_path[:-4] + '.hrs', writemode) as outf:
-                outf.write(','.join(str(h) for h in hoys) + '\n')
->>>>>>> fe029fe9
 
         return file_path
 
